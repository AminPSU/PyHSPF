--- conflicted
+++ resolved
@@ -22,18 +22,6 @@
 HSPF requires flowline and catchment data for a stream network, land use 
 data for the stream reach subbasins, time series of climate and hydrology
 data. A series of preprocessing classes were developed to extract data 
-<<<<<<< HEAD
-from the following publically-available databases on the World Wide Web:
-
--National Hydrography Dataset Plus Version 2 (NHDPlus)                      
--National Water Information System (NWIS)                                  
--National Inventory of Dams (NID)                                            
--Cropland Data Layer (CDL)                                                  
--National Solar Radiation Database (NSRDB)                                   
--Global Historical Climate Network Daily (GHCND)                             
--Global Summary of the Day (GSOD)                                            
--Hourly Precipitation Database (DSI-3240)                                    
-=======
 from the following publically-available databases on the World Wide Web:\n
 
 National Hydrography Dataset Plus Version 2 (NHDPlus)
@@ -44,7 +32,6 @@
 Global Historical Climate Network Daily (GHCND)
 Global Summary of the Day (GSOD)
 Hourly Precipitation Database (DSI-3240)
->>>>>>> 1c4c549f
 
 The "core" module requires NumPy, SciPy, and Matplotlib, and can be used to
 generate the HSPF input files. The preprocessing routines require GDAL, 
